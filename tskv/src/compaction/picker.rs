--- conflicted
+++ resolved
@@ -1,36 +1,16 @@
 use std::cmp::Ordering;
-<<<<<<< HEAD
-use std::collections::HashMap;
-use std::fmt::Debug;
-use std::ops::{Add, Div};
-use std::sync::atomic::{self, AtomicBool};
-use std::sync::Arc;
-
-use chrono::{
-    DateTime, Datelike, Duration, DurationRound, Local, NaiveDate, NaiveDateTime, NaiveTime, Utc,
-};
-use lazy_static::lazy_static;
-use models::predicate::domain::TimeRange;
-=======
 use std::fmt::Debug;
 use std::sync::atomic::AtomicBool;
 use std::sync::Arc;
 
->>>>>>> 5a70213f
+use models::predicate::domain::TimeRange;
 use models::Timestamp;
 use trace::{debug, error, info};
 
 use crate::compaction::CompactReq;
-<<<<<<< HEAD
-use crate::error::Result;
-use crate::kv_option::{Options, StorageOptions};
-use crate::tseries_family::{ColumnFile, LevelInfo, TseriesFamily, Version};
-use crate::{LevelId, TseriesFamilyId};
-=======
 use crate::kv_option::StorageOptions;
 use crate::tseries_family::{ColumnFile, LevelInfo, Version};
-use crate::{LevelId, TimeRange};
->>>>>>> 5a70213f
+use crate::LevelId;
 
 pub trait Picker: Send + Sync + Debug {
     fn pick_compaction(&self, version: Arc<Version>) -> Option<CompactReq>;
@@ -423,25 +403,6 @@
 mod test {
     use std::sync::Arc;
 
-<<<<<<< HEAD
-    use lru_cache::ShardedCache;
-    use models::predicate::domain::TimeRange;
-    use parking_lot::RwLock;
-    use tokio::sync::mpsc;
-
-    use crate::file_utils::make_tsm_file_name;
-    use crate::kv_option::{Options, StorageOptions};
-    use crate::memcache::MemCache;
-    use crate::tseries_family::{ColumnFile, LevelInfo, TseriesFamily, Version};
-
-    fn create_options(base_dir: String) -> Arc<Options> {
-        let dir = "../config/config.toml";
-        let mut config = config::get_config(dir);
-        config.storage.path = base_dir;
-        let opt = Options::from(&config);
-        Arc::new(opt)
-    }
-=======
     use lru_cache::asynchronous::ShardedCache;
     use memory_pool::{GreedyMemoryPool, MemoryPoolRef};
     use metrics::metric_register::MetricsRegister;
@@ -455,7 +416,6 @@
     use crate::memcache::MemCache;
     use crate::tseries_family::{ColumnFile, LevelInfo, TseriesFamily, Version};
     use crate::TimeRange;
->>>>>>> 5a70213f
 
     type ColumnFilesSketch = (u64, i64, i64, u64, bool);
     type LevelsSketch = Vec<(u32, i64, i64, Vec<ColumnFilesSketch>)>;
