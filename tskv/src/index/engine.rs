--- conflicted
+++ resolved
@@ -1,14 +1,6 @@
-<<<<<<< HEAD
-use std::cmp::Ordering;
-use std::ops::{Range, RangeBounds};
-use std::path::{Path, PathBuf};
-use std::sync::Arc;
-use std::{default, fs, io};
-=======
 use std::fs;
 use std::ops::RangeBounds;
 use std::path::{Path, PathBuf};
->>>>>>> 5a70213f
 
 use radixdb;
 use radixdb::store;
@@ -280,10 +272,6 @@
     use std::sync::{self, Arc};
 
     use models::utils::now_timestamp;
-<<<<<<< HEAD
-    use parking_lot::RwLock;
-=======
->>>>>>> 5a70213f
     use tokio::time::{self, Duration};
 
     use super::IndexEngine;
