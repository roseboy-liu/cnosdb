use std::collections::HashMap;
use std::fmt::Debug;
use std::sync::Arc;
use std::time::Duration;

use config::{ClusterConfig, HintedOffConfig};
<<<<<<< HEAD
use datafusion::arrow::datatypes::SchemaRef;
use meta::meta_client::{MetaClientRef, MetaRef, RemoteMetaManager};
use meta::meta_client_mock::{MockMetaClient, MockMetaManager};
use models::consistency_level::ConsistencyLevel;
use models::meta_data::{BucketInfo, DatabaseInfo, ExpiredBucketInfo, VnodeAllInfo};
use models::predicate::domain::{ColumnDomains, PredicateRef};
use models::schema::{DatabaseSchema, TableSchema, TskvTableSchema};
use models::*;
use protos::kv_service::WritePointsRpcRequest;
use snafu::ResultExt;
use tokio::io::{AsyncReadExt, AsyncWriteExt};
use tokio::net::TcpStream;
use tokio::sync::mpsc::{self, Receiver, Sender};
use tokio::sync::oneshot;
use trace::{debug, info, warn};
use tskv::engine::{EngineRef, MockEngine};
=======
use datafusion::arrow::record_batch::RecordBatch;
use meta::{MetaClientRef, MetaRef};
use metrics::count::U64Counter;
use metrics::label::Labels;
use metrics::metric::Metric;
use metrics::metric_register::MetricsRegister;
use models::consistency_level::ConsistencyLevel;
use models::meta_data::{ExpiredBucketInfo, VnodeAllInfo};
use models::schema::DEFAULT_CATALOG;
use protos::kv_service::admin_command_request::Command::*;
use protos::kv_service::tskv_service_client::TskvServiceClient;
use protos::kv_service::{WritePointsRequest, *};
use protos::models_helper::get_db_from_flatbuffers;
use tokio::sync::mpsc::{self, Sender};
use tonic::transport::Channel;
use tower::timeout::Timeout;
use trace::info;
use tracing::error;
use tskv::engine::EngineRef;
>>>>>>> 5a70213f
use tskv::iterator::QueryOption;

use crate::errors::*;
use crate::hh_queue::HintedOffManager;
use crate::metrics::LPReporter;
use crate::reader::{QueryExecutor, ReaderIterator};
use crate::service_mock::Coordinator;
use crate::writer::PointWriter;
use crate::{status_response_to_result, VnodeManagerCmdType, WriteRequest};

pub type CoordinatorRef = Arc<dyn Coordinator>;

#[derive(Debug, Clone)]
pub struct CoordService {
    node_id: u64,
    meta: MetaRef,
    kv_inst: Option<EngineRef>,
    writer: Arc<PointWriter>,
    metrics: Arc<CoordServiceMetrics>,
}

#[derive(Debug)]
pub struct CoordServiceMetrics {
    data_in: Metric<U64Counter>,
    data_out: Metric<U64Counter>,
}

impl CoordServiceMetrics {
    pub fn new(register: &MetricsRegister) -> Self {
        let data_in = register.metric("coord_data_in", "tenant data in");
        let data_out = register.metric("coord_data_out", "tenant data out");
        Self { data_in, data_out }
    }

    pub fn tenant_db_labels<'a>(tenant: &'a str, db: &'a str) -> impl Into<Labels> + 'a {
        [("tenant", tenant), ("database", db)]
    }

    pub fn data_in(&self, tenant: &str, db: &str) -> U64Counter {
        self.data_in.recorder(Self::tenant_db_labels(tenant, db))
    }

    pub fn data_out(&self, tenant: &str, db: &str) -> U64Counter {
        self.data_out.recorder(Self::tenant_db_labels(tenant, db))
    }
}

impl CoordService {
    pub async fn new(
        kv_inst: Option<EngineRef>,
        meta_manager: MetaRef,
        cluster: ClusterConfig,
        handoff_cfg: HintedOffConfig,
        metrics_register: Arc<MetricsRegister>,
    ) -> Arc<Self> {
        let (hh_sender, hh_receiver) = mpsc::channel(1024);
        let point_writer = Arc::new(PointWriter::new(
            cluster.node_id,
            kv_inst.clone(),
            meta_manager.clone(),
            hh_sender,
        ));

        let hh_manager = Arc::new(HintedOffManager::new(handoff_cfg, point_writer.clone()).await);
        tokio::spawn(HintedOffManager::write_handoff_job(hh_manager, hh_receiver));

        let coord = Arc::new(Self {
            kv_inst,
            node_id: cluster.node_id,
            meta: meta_manager,
            writer: point_writer,
            metrics: Arc::new(CoordServiceMetrics::new(metrics_register.as_ref())),
        });

        tokio::spawn(CoordService::db_ttl_service(coord.clone()));

        if cluster.store_metrics {
            tokio::spawn(CoordService::metrics_service(
                coord.clone(),
                metrics_register.clone(),
            ));
        }

        coord
    }

    async fn db_ttl_service(coord: Arc<CoordService>) {
        loop {
            let dur = tokio::time::Duration::from_secs(5);
            tokio::time::sleep(dur).await;

            let expired = coord.meta.expired_bucket().await;
            for info in expired.iter() {
                let result = coord.delete_expired_bucket(info).await;

                info!("delete expired bucket :{:?}, {:?}", info, result);
            }
        }
    }

    async fn metrics_service(
        coord: Arc<CoordService>,
        root_metrics_register: Arc<MetricsRegister>,
    ) {
        let start = tokio::time::Instant::now() + tokio::time::Duration::from_secs(10);
        let interval = tokio::time::Duration::from_secs(10);
        let mut intv = tokio::time::interval_at(start, interval);
        loop {
            intv.tick().await;
            let mut points_buffer = Vec::new();
            let mut reporter = LPReporter::new("usage_schema", &mut points_buffer);
            root_metrics_register.report(&mut reporter);

            for points in points_buffer {
                let req = WritePointsRequest {
                    version: 0,
                    meta: None,
                    points,
                };

                if let Err(e) = coord
                    .write_points(DEFAULT_CATALOG.to_string(), ConsistencyLevel::Any, req)
                    .await
                {
                    error!("write metrics to {DEFAULT_CATALOG} fail. {e}")
                }
            }
        }
    }

    async fn delete_expired_bucket(&self, info: &ExpiredBucketInfo) -> CoordinatorResult<()> {
        for repl_set in info.bucket.shard_group.iter() {
            for vnode in repl_set.vnodes.iter() {
                let cmd = AdminCommandRequest {
                    tenant: info.tenant.clone(),
                    command: Some(DelVnode(DeleteVnodeRequest {
                        db: info.database.clone(),
                        vnode_id: vnode.id,
                    })),
                };

                self.exec_admin_command_on_node(vnode.node_id, cmd).await?;
            }
        }

        let meta =
            self.tenant_meta(&info.tenant)
                .await
                .ok_or(CoordinatorError::TenantNotFound {
                    name: info.tenant.clone(),
                })?;

        meta.delete_bucket(&info.database, info.bucket.id).await?;

        Ok(())
    }

    async fn get_vnode_all_info(
        &self,
        tenant: &str,
        vnode_id: u32,
    ) -> CoordinatorResult<VnodeAllInfo> {
        match self.tenant_meta(tenant).await {
            Some(meta_client) => match meta_client.get_vnode_all_info(vnode_id) {
                Some(all_info) => Ok(all_info),
                None => Err(CoordinatorError::VnodeNotFound { id: vnode_id }),
            },

            None => Err(CoordinatorError::TenantNotFound {
                name: tenant.to_string(),
            }),
        }
    }

    async fn select_statement_request(
        self,
        option: QueryOption,
        sender: Sender<CoordinatorResult<RecordBatch>>,
    ) {
        let tenant = option.tenant.as_str();

        if let Err(e) = self
            .meta
            .tenant_manager()
            .limiter(tenant)
            .await
            .check_query()
            .await
            .map_err(|e| CoordinatorError::Meta { source: e })
        {
            let _ = sender.send(Err(e)).await;
            return;
        }
        let executor = QueryExecutor::new(
            option,
            self.kv_inst.clone(),
            self.meta.clone(),
            sender.clone(),
            self.metrics.clone(),
        );

<<<<<<< HEAD
        if let Err(err) = executor.execute().await {
            warn!("select statement execute failed: {}", err.to_string());
            let _ = req.sender.send(Err(err)).await;
        } else {
            debug!("select statement execute success");
=======
        let now = tokio::time::Instant::now();
        info!("select statement execute now: {:?}", now);

        if let Err(err) = executor.execute().await.map(|_| {
            info!(
                "select statement execute success, start at: {:?} elapsed: {:?}",
                now,
                now.elapsed(),
            );
        }) {
            error!("select statement execute failed: {}", err.to_string());
            let _ = sender.send(Err(err)).await;
>>>>>>> 5a70213f
        }
    }

    async fn exec_admin_command_on_node(
        &self,
        node_id: u64,
        req: AdminCommandRequest,
    ) -> CoordinatorResult<()> {
        let channel = self.meta.admin_meta().get_node_conn(node_id).await?;

        let timeout_channel = Timeout::new(channel, Duration::from_secs(60 * 60));

        let mut client = TskvServiceClient::<Timeout<Channel>>::new(timeout_channel);
        let request = tonic::Request::new(req.clone());

        let response = client.exec_admin_command(request).await?.into_inner();
        status_response_to_result(&response)
    }
}

//***************************** Coordinator Interface ***************************************** */
#[async_trait::async_trait]
impl Coordinator for CoordService {
    fn node_id(&self) -> u64 {
        self.node_id
    }

    fn meta_manager(&self) -> MetaRef {
        self.meta.clone()
    }

    fn store_engine(&self) -> Option<EngineRef> {
        self.kv_inst.clone()
    }

    async fn tenant_meta(&self, tenant: &str) -> Option<MetaClientRef> {
        self.meta.tenant_manager().tenant_meta(tenant).await
    }

    async fn write_points(
        &self,
        tenant: String,
        level: ConsistencyLevel,
        request: WritePointsRequest,
    ) -> CoordinatorResult<()> {
        let limiter = self.meta.tenant_manager().limiter(&tenant).await;
        let points = request.points.as_slice();
        let write_size = points.len();

        limiter.check_write().await?;
        limiter.check_data_in(write_size).await?;

        let db = get_db_from_flatbuffers(points)?;

        self.metrics
            .data_in(tenant.as_str(), db.as_str())
            .inc(write_size as u64);

        let req = WriteRequest {
            tenant: tenant.clone(),
            level,
            request,
        };

        let now = tokio::time::Instant::now();
        info!("write points, now: {:?}", now);
        let res = self.writer.write_points(&req).await;
        info!(
            "write points result: {:?}, start at: {:?} elapsed: {:?}",
            res,
            now,
            now.elapsed()
        );

        res
    }

    fn read_record(&self, option: QueryOption) -> CoordinatorResult<ReaderIterator> {
        let (iterator, sender) = ReaderIterator::new();

        let coord = self.clone();
        tokio::spawn(CoordService::select_statement_request(
            coord, option, sender,
        ));

        Ok(iterator)
    }

    async fn broadcast_command(&self, req: AdminCommandRequest) -> CoordinatorResult<()> {
        let nodes = self.meta.admin_meta().data_nodes().await;

        let now = tokio::time::Instant::now();
        let mut requests = vec![];
        for node in nodes.iter() {
            info!("exec command:{:?} on node:{:?}, now:{:?}", req, node, now);

            requests.push(self.exec_admin_command_on_node(node.id, req.clone()));
        }

        let result = futures::future::try_join_all(requests).await;

        info!(
            "exec command:{:?} at:{:?}, elapsed:{:?}, result:{:?}",
            req,
            now,
            now.elapsed(),
            result
        );

        result?;
        Ok(())
    }

    async fn vnode_manager(
        &self,
        tenant: &str,
        cmd_type: VnodeManagerCmdType,
    ) -> CoordinatorResult<()> {
        let (grpc_req, req_node_id) = match cmd_type {
            VnodeManagerCmdType::Copy(vnode_id, node_id) => {
                let all_info = self.get_vnode_all_info(tenant, vnode_id).await?;
                if all_info.node_id == node_id {
                    return Err(CoordinatorError::CommonError {
                        msg: format!("Vnode: {} Already in {}", all_info.vnode_id, node_id),
                    });
                }

                (
                    AdminCommandRequest {
                        tenant: tenant.to_string(),
                        command: Some(CopyVnode(CopyVnodeRequest { vnode_id })),
                    },
                    node_id,
                )
            }

            VnodeManagerCmdType::Move(vnode_id, node_id) => {
                let all_info = self.get_vnode_all_info(tenant, vnode_id).await?;
                if all_info.node_id == node_id {
                    return Err(CoordinatorError::CommonError {
                        msg: format!("move vnode: {} already in {}", all_info.vnode_id, node_id),
                    });
                }

                (
                    AdminCommandRequest {
                        tenant: tenant.to_string(),
                        command: Some(MoveVnode(MoveVnodeRequest { vnode_id })),
                    },
                    node_id,
                )
            }

            VnodeManagerCmdType::Drop(vnode_id) => {
                let all_info = self.get_vnode_all_info(tenant, vnode_id).await?;
                let db = all_info.db_name;
                (
                    AdminCommandRequest {
                        tenant: tenant.to_string(),
                        command: Some(DelVnode(DeleteVnodeRequest { db, vnode_id })),
                    },
                    all_info.node_id,
                )
            }

            VnodeManagerCmdType::Compact(vnode_ids) => {
                let meta = self.meta.admin_meta();

                // Group vnode ids by node id.
                let mut node_vnode_ids_map: HashMap<u64, Vec<u32>> = HashMap::new();
                for vnode_id in vnode_ids.iter() {
                    let vnode = self.get_vnode_all_info(tenant, *vnode_id).await?;
                    node_vnode_ids_map
                        .entry(vnode.node_id)
                        .or_default()
                        .push(*vnode_id);
                }
                let nodes = meta.data_nodes().await;

                // Send grouped vnode ids to nodes.
                let mut req_futures = vec![];
                for node in nodes {
                    if let Some(vnode_ids) = node_vnode_ids_map.remove(&node.id) {
                        let cmd = AdminCommandRequest {
                            tenant: tenant.to_string(),
                            command: Some(CompactVnode(CompactVnodeRequest { vnode_ids })),
                        };
                        req_futures.push(self.exec_admin_command_on_node(node.id, cmd));
                    }
                }

                futures::future::try_join_all(req_futures).await?;

                return Ok(());
            }
        };

        self.exec_admin_command_on_node(req_node_id, grpc_req).await
    }
}<|MERGE_RESOLUTION|>--- conflicted
+++ resolved
@@ -4,24 +4,6 @@
 use std::time::Duration;
 
 use config::{ClusterConfig, HintedOffConfig};
-<<<<<<< HEAD
-use datafusion::arrow::datatypes::SchemaRef;
-use meta::meta_client::{MetaClientRef, MetaRef, RemoteMetaManager};
-use meta::meta_client_mock::{MockMetaClient, MockMetaManager};
-use models::consistency_level::ConsistencyLevel;
-use models::meta_data::{BucketInfo, DatabaseInfo, ExpiredBucketInfo, VnodeAllInfo};
-use models::predicate::domain::{ColumnDomains, PredicateRef};
-use models::schema::{DatabaseSchema, TableSchema, TskvTableSchema};
-use models::*;
-use protos::kv_service::WritePointsRpcRequest;
-use snafu::ResultExt;
-use tokio::io::{AsyncReadExt, AsyncWriteExt};
-use tokio::net::TcpStream;
-use tokio::sync::mpsc::{self, Receiver, Sender};
-use tokio::sync::oneshot;
-use trace::{debug, info, warn};
-use tskv::engine::{EngineRef, MockEngine};
-=======
 use datafusion::arrow::record_batch::RecordBatch;
 use meta::{MetaClientRef, MetaRef};
 use metrics::count::U64Counter;
@@ -41,7 +23,6 @@
 use trace::info;
 use tracing::error;
 use tskv::engine::EngineRef;
->>>>>>> 5a70213f
 use tskv::iterator::QueryOption;
 
 use crate::errors::*;
@@ -243,13 +224,6 @@
             self.metrics.clone(),
         );
 
-<<<<<<< HEAD
-        if let Err(err) = executor.execute().await {
-            warn!("select statement execute failed: {}", err.to_string());
-            let _ = req.sender.send(Err(err)).await;
-        } else {
-            debug!("select statement execute success");
-=======
         let now = tokio::time::Instant::now();
         info!("select statement execute now: {:?}", now);
 
@@ -262,7 +236,6 @@
         }) {
             error!("select statement execute failed: {}", err.to_string());
             let _ = sender.send(Err(err)).await;
->>>>>>> 5a70213f
         }
     }
 
